# coding: utf-8
#
"""
python -m apkutils COMMAND

Commands:
    install     Install apk to device
"""

from __future__ import absolute_import

import argparse
import datetime
import hashlib
import json
import os
import re
import shutil
import sys
import socket
import time
import tempfile
import zipfile
import requests

import adbutils
import apkutils2
from adbutils import adb as adbclient
from adbutils.errors import AdbError, AdbInstallError

MB = 1024 * 1024


def humanize(n: int) -> str:
    return '%.1f MB' % (float(n) / MB)


def current_ip():
    s = socket.socket(socket.AF_INET, socket.SOCK_DGRAM)
    try:
        s.connect(("8.8.8.8", 80))
        ip = s.getsockname()[0]
        return ip
    except OSError:
        return "127.0.0.1"
    finally:
        s.close()


class ReadProgress():
    def __init__(self, r, total_size: int, source_path=None):
        """
        Args:
            source_path (str): store read content to filepath
        """
        self.r = r
        self.total = total_size
        self.copied = 0
        self.start_time = time.time()
        self.update_time = time.time()
        self.m = hashlib.md5()
        self._chunk_size = 0
        self._hash = ''
        self._tmpfd = None if source_path else tempfile.NamedTemporaryFile(suffix=".apk")
        self._filepath = source_path

    def update(self, chunk: bytes):
        chunk_size = len(chunk)
        self.m.update(chunk)
        if chunk_size == 0:
            self._hash = self.m.hexdigest()
        self.copied += chunk_size
        self._chunk_size += chunk_size

        if self.total:
            percent = float(self.copied) / self.total * 100
        else:
            percent = 0.0 if chunk_size else 100.0

        p = int(percent)
        duration = time.time() - self.update_time
        if p == 100.0 or duration > 1.0:
            if duration:
                speed = humanize(self._chunk_size / duration) + "/s"
            else:
                copytime = time.time() - self.start_time
                speed = humanize(self.copied / copytime) + "/s"

            self.update_time = time.time()
            self._chunk_size = 0

            copysize = humanize(self.copied)
            totalsize = humanize(self.total)
            print("{:.1f}%\t{} [{}/{}]".format(percent, speed, copysize,
                                               totalsize))

    def read(self, n: int) -> bytes:
        chunk = self.r.read(n)
        self.update(chunk)
        if self._tmpfd:
            self._tmpfd.write(chunk)
        return chunk
    
    def filepath(self):
        if self._filepath:
            return self._filepath
        self._tmpfd.seek(0)
        return self._tmpfd.name


def _setup_minicap(d: adbutils.AdbDevice):
    def cache_download(url, dst):
        if os.path.exists(dst):
            print("Use cached", dst)
            return
        print("Download {} from {}".format(dst, url))
        resp = requests.get(url, stream=True)
        resp.raise_for_status()
        length = int(resp.headers.get("Content-Length", 0))
        r = ReadProgress(resp.raw, length)
        with open(dst + ".cached", "wb") as f:
            shutil.copyfileobj(r, f)
        shutil.move(dst + ".cached", dst)

    def push_zipfile(path: str,
                     dest: str,
                     mode=0o755,
                     zipfile_path: str = "vendor/stf-binaries-master.zip"):
        """ push minicap and minitouch from zip """
        with zipfile.ZipFile(zipfile_path) as z:
            if path not in z.namelist():
                print("WARNING: stf stuff %s not found", path)
                return
            with z.open(path) as f:
                d.sync.push(f, dest, mode)

    zipfile_path = "stf-binaries.zip"
    cache_download("https://github.com/openatx/stf-binaries/archive/0.2.zip",
                   zipfile_path)
    zip_folder = "stf-binaries-0.2"

    sdk = d.getprop("ro.build.version.sdk")  # eg 26
    abi = d.getprop('ro.product.cpu.abi')  # eg arm64-v8a
    abis = (d.getprop('ro.product.cpu.abilist').strip() or abi).split(",")
    # return
    print("sdk: %s, abi: %s, support-abis: %s" % (sdk, abi, ','.join(abis)))
    print("Push minicap+minicap.so to device")
    prefix = zip_folder + "/node_modules/minicap-prebuilt/prebuilt/"
    push_zipfile(prefix + abi + "/lib/android-" + sdk + "/minicap.so",
                 "/data/local/tmp/minicap.so", 0o644, zipfile_path)
    push_zipfile(prefix + abi + "/bin/minicap", "/data/local/tmp/minicap",
                 0o0755, zipfile_path)

    print("Push minitouch to device")
    prefix = zip_folder + "/node_modules/minitouch-prebuilt/prebuilt/"
    push_zipfile(prefix + abi + "/bin/minitouch", "/data/local/tmp/minitouch",
                 0o0755, zipfile_path)

    # check if minicap installed
    output = d.shell(
        ["LD_LIBRARY_PATH=/data/local/tmp", "/data/local/tmp/minicap", "-i"])
    print(output)
    print("If you see JSON output, it means minicap installed successfully")


def main():
    parser = argparse.ArgumentParser()
    # formatter_class=argparse.ArgumentDefaultsHelpFormatter)

    parser.add_argument("-s", "--serial", help="device serial number")
    parser.add_argument("-V",
                        "--server-version",
                        action="store_true",
                        help="show adb server version")
    parser.add_argument("-l",
                        "--list",
                        action="store_true",
                        help="list devices")
    parser.add_argument("-i",
                        "--install",
                        help="install from local apk or url")
    parser.add_argument(
        "--install-confirm",
        action="store_true",
        help="auto confirm when install (based on uiautomator2)")
    parser.add_argument("-u", "--uninstall", help="uninstall apk")
    parser.add_argument("-L", "--launch", action="store_true", help="launch after install")
    parser.add_argument("--qrcode", help="show qrcode of the specified file")
    parser.add_argument("--clear",
                        action="store_true",
                        help="clear all data when uninstall")
    parser.add_argument("--list-packages",
                        action="store_true",
                        help="list packages installed")
    parser.add_argument("-p",
                        "--package",
                        help="show package info in json format")
    parser.add_argument("--grep", help="filter matched package names")
    parser.add_argument("--connect", type=str, help="connect remote device")
    parser.add_argument("--shell",
                        action="store_true",
                        help="run shell command")
    parser.add_argument("--minicap",
                        action="store_true",
                        help="install minicap and minitouch to device")
    parser.add_argument("--screenshot", type=str, help="take screenshot")
    parser.add_argument("-b", "--browser", help="open browser in device")
    parser.add_argument(
        "--push",
        help=
        "push local to remote, arg is colon seperated, eg some.txt:/sdcard/s.txt"
    )
    parser.add_argument(
        "--pull",
        help="push local to remote, arg is colon seperated, eg /sdcard/some.txt"
    )
    parser.add_argument("--dump-info", action="store_true", help="dump info for developer")
    parser.add_argument("--track", action="store_true", help="trace device status")
    parser.add_argument("args", nargs="*", help="arguments")

    args = parser.parse_args()

    if args.connect:
        adbclient.connect(args.connect)
        return

    if args.server_version:
        print("ADB Server version: {}".format(adbclient.server_version()))
        return

    if args.list:
        rows = []
        for d in adbclient.device_list():
            rows.append([d.serial, d.shell("getprop ro.product.model")])
        lens = []
        for col in zip(*rows):
            lens.append(max([len(v) for v in col]))
        format = "  ".join(["{:<" + str(l) + "}" for l in lens])
        for row in rows:
            print(format.format(*row))
        return

    if args.qrcode:
        from http.server import ThreadingHTTPServer
        from http.server import SimpleHTTPRequestHandler

        filename = args.qrcode
        port = 8000
        url = "http://%s:%d/%s" % (current_ip(), port, filename)
        print("File URL:", url)
        try:
            import qrcode
            qr = qrcode.QRCode(border=2)
            qr.add_data(url)
            qr.print_ascii(tty=True)
        except ImportError:
            print(
                "In order to show QRCode, you need install with: pip3 install qrcode"
            )

        httpd = ThreadingHTTPServer(('', port), SimpleHTTPRequestHandler)
        httpd.serve_forever()
        return

    if args.dump_info:
        print("==== ADB Info ====")
        print("Path:", adbutils.adb_path())
        print("Server version:", adbclient.server_version())
        print("")
        print(">> List of devices attached")
        for d in adbclient.device_list():
            print("-", d.serial, d.prop.name, d.prop.model)
        return
    
    if args.track:
        for event in adbclient.track_devices():
            asctime = datetime.datetime.now().strftime("%H:%M:%S.%f")
            print("{} {} -> {}".format(asctime[:-3], event.serial, event.status))
        return

    ## Device operation
    d = adbclient.device(args.serial)

    if args.shell:
        output = d.shell(args.args)
        print(output)
        return

    if args.install:
        if re.match(r"^https?://", args.install):
            resp = requests.get(args.install, stream=True)
            resp.raise_for_status()
            length = int(resp.headers.get("Content-Length", 0))
            r = ReadProgress(resp.raw, length)
            print("tmpfile path:", r.filepath())
        else:
            length = os.stat(args.install).st_size
            fd = open(args.install, "rb")
            r = ReadProgress(fd, length, source_path=args.install)

        dst = "/data/local/tmp/tmp-%d.apk" % (int(time.time() * 1000))
        print("push to %s" % dst)
        
        start = time.time()
        d.sync.push(r, dst)
        
        # parse apk package-name
        apk = apkutils2.APK(r.filepath())
        package_name = apk.manifest.package_name
        main_activity = apk.manifest.main_activity
        version_name = apk.manifest.version_name
        print("packageName:", package_name)
        print("mainActivity:", main_activity)
        print("apkVersion: {}".format(version_name))
        print("Success pushed, time used %d seconds" % (time.time() - start))

        new_dst = "/data/local/tmp/{}-{}.apk".format(package_name, version_name)
        d.shell(["mv", dst, new_dst])
        dst = new_dst
        info = d.sync.stat(dst)
        print("verify pushed apk, md5: %s, size: %s" %
              (r._hash, humanize(info.size)))
        assert info.size == r.copied

        print("Uninstall app first")
        d.shell(['pm', 'uninstall', package_name])

        print("install to android system ...")
<<<<<<< HEAD
=======
        if args.install_confirm:
            # Beta
            try:
                import uiautomator2 as u2
                ud = u2.connect(args.serial)
                ud.press("home")
                ud.watcher.when("继续安装").click()
                ud.watcher.when("允许").click()
                ud.watcher.when("安装").click()
                ud.watcher.start(2.0)
            except Exception as e:
                print("WARNING: Uiautomator2 prepare failed", e)
        
>>>>>>> e171f593
        try:
            start = time.time()
            if args.install_confirm:
                import uiautomator2 as u2
                ud = u2.connect(args.serial)
                ud.press("home")
                ud.watch_context() as ctx:
                    ctx.when("允许").click()
                    ctx.when("继续安装").click()
                    ctx.when("安装").click()

                    d.install_remote(dst, clean=True)
            else:
                d.install_remote(dst, clean=True)
            print("Success installed, time used %d seconds" %
                (time.time() - start))
            if args.launch:
                print("Launch app: %s/%s" % (package_name, main_activity))
                d.shell(['am', 'start', '-n', package_name+"/"+main_activity])

        except AdbInstallError as e:
            if e.reason in ["INSTALL_FAILED_PERMISSION_MODEL_DOWNGRADE",
                    "INSTALL_FAILED_UPDATE_INCOMPATIBLE", "INSTALL_FAILED_VERSION_DOWNGRADE"]:
                print("uninstall %s because %s" % (package_name, e.reason))
                d.uninstall(package_name)
                d.install_remote(dst, clean=True)
                print("Success installed, time used %d seconds" %
                    (time.time() - start))
                if args.launch:
                    print("Launch app: %s/%s" % (package_name, main_activity))
                    d.shell(['am', 'start', '-n', package_name+"/"+main_activity])
            elif e.reason == "INSTALL_FAILED_CANCELLED_BY_USER":
                print("Catch error %s, reinstall" % e.reason)
                d.install_remote(dst, clean=True)
                print("Success installed, time used %d seconds" %
                      (time.time() - start))
            else:
                sys.exit(
                    "Failure " + e.reason + "\n" +
                    "Remote apk is not removed. Manually install command:\n\t"
                    + "adb shell pm install -r -t " + dst)

    elif args.uninstall:
        d.shell(["pm", "uninstall", args.uninstall])

    elif args.list_packages:
        patten = re.compile(args.grep or ".*")
        for p in d.list_packages():
            if patten.search(p):
                print(p)

    elif args.screenshot:
        if args.minicap:
            def adb_shell(cmd: list):
                print("Run:", " ".join(["adb", "shell"] + cmd))
                return d.shell(cmd).strip()
            json_output = adb_shell([
                "LD_LIBRARY_PATH=/data/local/tmp", "/data/local/tmp/minicap",
                "-i", "2&>/dev/null"
            ])
            if not json_output.startswith("{"):
                raise RuntimeError("Invalid json format", json_output)
            data = json.loads(json_output)
            
            w, h, r = data["width"], data["height"], data["rotation"]
            d.shell([
                "LD_LIBRARY_PATH=/data/local/tmp", "/data/local/tmp/minicap",
                "-P", "{0}x{1}@{0}x{1}/{2}".format(w, h, r), "-s",
                ">/sdcard/minicap.jpg"
            ])
            d.sync.pull("/sdcard/minicap.jpg", args.screenshot)
        else:
            remote_tmp_path = "/data/local/tmp/screenshot.png"
            d.shell(["rm", remote_tmp_path])
            d.shell(["screencap", "-p", remote_tmp_path])
            d.sync.pull(remote_tmp_path, args.screenshot)

    elif args.minicap:  # without args.screenshot
        _setup_minicap(d)

    elif args.push:
        local, remote = args.push.split(":", 1)
        length = os.stat(local).st_size
        with open(local, "rb") as fd:
            r = ReadProgress(fd, length)
            d.sync.push(r, remote, filesize=length)

    elif args.pull:
        remote_path = args.pull
        target_path = os.path.basename(remote_path)
        finfo = d.sync.stat(args.pull)

        if finfo.mode == 0 and finfo.size == 0:
            sys.exit(f"remote file '{remote_path}' does not exist")

        bytes_so_far = 0
        for chunk in d.sync.iter_content(remote_path):
            bytes_so_far += len(chunk)
            percent = bytes_so_far / finfo.size * 100 if finfo.size != 0 else 100.0
            print(
                f"\rDownload to {target_path} ... [{bytes_so_far} / {finfo.size}] %.1f %%"
                % percent,
                end="",
                flush=True)
        print(f"{remote_path} pulled to {target_path}")

    elif args.browser:
        d.open_browser(args.browser)

    elif args.package:
        info = d.package_info(args.package)
        print(json.dumps(info, indent=4))


if __name__ == "__main__":
    main()<|MERGE_RESOLUTION|>--- conflicted
+++ resolved
@@ -326,29 +326,13 @@
         d.shell(['pm', 'uninstall', package_name])
 
         print("install to android system ...")
-<<<<<<< HEAD
-=======
-        if args.install_confirm:
-            # Beta
-            try:
-                import uiautomator2 as u2
-                ud = u2.connect(args.serial)
-                ud.press("home")
-                ud.watcher.when("继续安装").click()
-                ud.watcher.when("允许").click()
-                ud.watcher.when("安装").click()
-                ud.watcher.start(2.0)
-            except Exception as e:
-                print("WARNING: Uiautomator2 prepare failed", e)
-        
->>>>>>> e171f593
         try:
             start = time.time()
             if args.install_confirm:
                 import uiautomator2 as u2
                 ud = u2.connect(args.serial)
                 ud.press("home")
-                ud.watch_context() as ctx:
+                with ud.watch_context() as ctx:
                     ctx.when("允许").click()
                     ctx.when("继续安装").click()
                     ctx.when("安装").click()
